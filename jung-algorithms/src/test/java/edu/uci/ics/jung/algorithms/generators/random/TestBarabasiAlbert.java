<<<<<<< HEAD
package edu.uci.ics.jung.algorithms.generators.random;

import com.google.common.base.Supplier;
import com.google.common.graph.Network;
import com.google.common.graph.NetworkBuilder;

=======
/*
 * Copyright (c) 2016, the JUNG Project and the Regents of the University 
 * of California.  All rights reserved.
 *
 * This software is open-source under the BSD license; see
 * https://github.com/jrtom/jung/blob/master/LICENSE for a description.
 */
package edu.uci.ics.jung.algorithms.generators.random;

import java.util.HashSet;

import com.google.common.base.Supplier;

import edu.uci.ics.jung.graph.DirectedSparseGraph;
import edu.uci.ics.jung.graph.DirectedSparseMultigraph;
import edu.uci.ics.jung.graph.Graph;
import edu.uci.ics.jung.graph.SparseGraph;
import edu.uci.ics.jung.graph.SparseMultigraph;
import edu.uci.ics.jung.graph.UndirectedSparseGraph;
import edu.uci.ics.jung.graph.UndirectedSparseMultigraph;
import edu.uci.ics.jung.graph.util.EdgeType;
import edu.uci.ics.jung.graph.util.Pair;
>>>>>>> 14a63866
import junit.framework.Test;
import junit.framework.TestCase;
import junit.framework.TestSuite;

<<<<<<< HEAD

=======
/**
 * @author W. Giordano
 * @author Scott White
 * @author James Marchant
 */
>>>>>>> 14a63866
public class TestBarabasiAlbert extends TestCase {
	protected Supplier<Graph<Integer, Number>> graphFactory;
	protected Supplier<Integer> vertexFactory;
	protected Supplier<Number> edgeFactory;

	protected int init_vertices = 1;
	protected int edges_to_add_per_timestep = 1;
	protected int random_seed = 0;
	protected int num_timesteps = 10;
	protected int num_tests = 10;

	public static Test suite() {
		return new TestSuite(TestBarabasiAlbert.class);
	}

	@Override
	protected void setUp() {
		graphFactory = new Supplier<Graph<Integer, Number>>() {
			public Graph<Integer, Number> get() {
				return new SparseMultigraph<Integer, Number>();
			}
		};
		vertexFactory = new Supplier<Integer>() {
			int count;

			public Integer get() {
				return count++;
			}
		};
		edgeFactory = new Supplier<Number>() {
			int count;

			public Number get() {
				return count++;
			}
		};
	}

	private Graph<Integer, Number> generateAndTestSizeOfBarabasiAlbertGraph(
			Supplier<Graph<Integer, Number>> graphFactory, Supplier<Integer> vertexFactory,
			Supplier<Number> edgeFactory, int init_vertices, int edges_to_add_per_timestep, int random_seed,
			int num_tests) {
		BarabasiAlbertGenerator<Integer, Number> generator = new BarabasiAlbertGenerator<Integer, Number>(graphFactory,
				vertexFactory, edgeFactory, init_vertices, edges_to_add_per_timestep, random_seed,
				new HashSet<Integer>());

		Graph<Integer, Number> graph = null;
		// test the graph size over {@code num_tests} intervals of {@code
		// num_timesteps} timesteps
		for (int i = 1; i <= num_tests; i++) {
			generator.evolveGraph(num_timesteps);
			graph = generator.get();
			assertEquals(graph.getVertexCount(), (i * num_timesteps) + init_vertices);
			assertEquals(graph.getEdgeCount(), edges_to_add_per_timestep * (i * num_timesteps));
		}

		return graph;
	}

	public void testMultigraphCreation() {
		generateAndTestSizeOfBarabasiAlbertGraph(graphFactory, vertexFactory, edgeFactory, init_vertices,
				edges_to_add_per_timestep, random_seed, num_tests);
	}

<<<<<<< HEAD
	// TODO(jrtom): add tests for
	// * parallel edges
	// * undirected edges
	// * ...
	public void test() 
    {
        int init_vertices = 1;
        int edges_to_add_per_timestep = 1;
        int random_seed = 0;
        int num_tests = 10;
        int num_timesteps = 10;
        
    	Supplier<Integer> vertexFactory = 
    		new Supplier<Integer>() {
    			int count;
				public Integer get() {
					return count++;
				}};
		Supplier<Number> edgeFactory = 
		    new Supplier<Number>() {
			    int count;
				public Number get() {
					return count++;
				}};

	    BarabasiAlbertGenerator<Integer,Number> generator = 
            new BarabasiAlbertGenerator<Integer,Number>(NetworkBuilder.directed(), vertexFactory, edgeFactory,
            		init_vertices,edges_to_add_per_timestep,random_seed);
	    for (int i = 1; i <= num_tests; i++) {
	        
	        generator.evolveGraph(num_timesteps);
	        Network<Integer, Number> graph = generator.get();
	        assertEquals(graph.nodes().size(), (i*num_timesteps) + init_vertices);
	        assertEquals(graph.edges().size(), edges_to_add_per_timestep * (i*num_timesteps));
	    }
=======
	public void testDirectedMultigraphCreation() {
		graphFactory = new Supplier<Graph<Integer, Number>>() {
			public Graph<Integer, Number> get() {
				return new DirectedSparseMultigraph<Integer, Number>();
			}
		};

		generateAndTestSizeOfBarabasiAlbertGraph(graphFactory, vertexFactory, edgeFactory, init_vertices,
				edges_to_add_per_timestep, random_seed, num_tests);
	}

	public void testUndirectedMultigraphCreation() {
		graphFactory = new Supplier<Graph<Integer, Number>>() {
			public Graph<Integer, Number> get() {
				return new UndirectedSparseMultigraph<Integer, Number>();
			}
		};

		generateAndTestSizeOfBarabasiAlbertGraph(graphFactory, vertexFactory, edgeFactory, init_vertices,
				edges_to_add_per_timestep, random_seed, num_tests);
	}

	public void testGraphCreation() {
		graphFactory = new Supplier<Graph<Integer, Number>>() {
			public Graph<Integer, Number> get() {
				return new SparseGraph<Integer, Number>();
			}
		};

		generateAndTestSizeOfBarabasiAlbertGraph(graphFactory, vertexFactory, edgeFactory, init_vertices,
				edges_to_add_per_timestep, random_seed, num_tests);
	}

	public void testDirectedGraphCreation() {
		graphFactory = new Supplier<Graph<Integer, Number>>() {
			public Graph<Integer, Number> get() {
				return new DirectedSparseGraph<Integer, Number>();
			}
		};

		generateAndTestSizeOfBarabasiAlbertGraph(graphFactory, vertexFactory, edgeFactory, init_vertices,
				edges_to_add_per_timestep, random_seed, num_tests);
	}

	public void testUndirectedGraphCreation() {
		graphFactory = new Supplier<Graph<Integer, Number>>() {
			public Graph<Integer, Number> get() {
				return new UndirectedSparseGraph<Integer, Number>();
			}
		};

		generateAndTestSizeOfBarabasiAlbertGraph(graphFactory, vertexFactory, edgeFactory, init_vertices,
				edges_to_add_per_timestep, random_seed, num_tests);
	}

	/**
	 * Due to the way the Barabasi-Albert algorithm works there should be no
	 * opportunities for the generation of self-loops within the graph.
	 */
	public void testNoSelfLoops() {
		graphFactory = new Supplier<Graph<Integer, Number>>() {
			public Graph<Integer, Number> get() {
				return new UndirectedSparseGraph<Integer, Number>() {
					private static final long serialVersionUID = 1L;

					/**
					 * This anonymous class works as an UndirectedSparseGraph
					 * but will not accept edges that connect a vertex to
					 * itself.
					 */
					@Override
					public boolean addEdge(Number edge, Pair<? extends Integer> endpoints, EdgeType edgeType) {
						if (endpoints == null)
							throw new IllegalArgumentException("endpoints may not be null");

						Integer v1 = endpoints.getFirst();
						Integer v2 = endpoints.getSecond();

						if (v1.equals(v2))
							throw new IllegalArgumentException("No self-loops");
						else
							return super.addEdge(edge, endpoints, edgeType);
					}
				};
			}
		};

		generateAndTestSizeOfBarabasiAlbertGraph(graphFactory, vertexFactory, edgeFactory, init_vertices,
				edges_to_add_per_timestep, random_seed, num_tests);
	}

	public void testPreconditions() {
		// test init_vertices = 0
		try {
			generateAndTestSizeOfBarabasiAlbertGraph(graphFactory, vertexFactory, edgeFactory, 0,
					edges_to_add_per_timestep, random_seed, num_tests);
			fail();
		} catch (IllegalArgumentException e) {
		}

		// test negative init_vertices
		try {
			generateAndTestSizeOfBarabasiAlbertGraph(graphFactory, vertexFactory, edgeFactory, -1,
					edges_to_add_per_timestep, random_seed, num_tests);
			fail();
		} catch (IllegalArgumentException e) {
		}

		// test edges_to_add_per_timestep = 0
		try {
			generateAndTestSizeOfBarabasiAlbertGraph(graphFactory, vertexFactory, edgeFactory, init_vertices, 0,
					random_seed, num_tests);
			fail();
		} catch (IllegalArgumentException e) {
		}

		// test negative edges_to_add_per_timestep
		try {
			generateAndTestSizeOfBarabasiAlbertGraph(graphFactory, vertexFactory, edgeFactory, init_vertices, -1,
					random_seed, num_tests);
			fail();
		} catch (IllegalArgumentException e) {
		}

		// test edges_to_add_per_timestep > init_vertices
		try {
			generateAndTestSizeOfBarabasiAlbertGraph(graphFactory, vertexFactory, edgeFactory, 2, 3, random_seed,
					num_tests);
			fail();
		} catch (IllegalArgumentException e) {
		}
	}

	/**
	 * Every node should have an out-degree AT LEAST equal to the number of
	 * edges added per timestep (dependent on if it is directed or undirected).
	 */
	public void testEveryNodeHasCorrectMinimumNumberOfEdges() {
		Graph<Integer, Number> graph = generateAndTestSizeOfBarabasiAlbertGraph(graphFactory, vertexFactory,
				edgeFactory, init_vertices, edges_to_add_per_timestep, random_seed, num_tests);

		for (Integer v : graph.getVertices()) {
			assertTrue(graph.outDegree(v) >= edges_to_add_per_timestep);
		}
	}

	/**
	 * Check that not every edge goes to one node; the in-degree of any node
	 * should be strictly less than the number of edges.
	 */
	public void testNotEveryEdgeToOneNode() {
		Graph<Integer, Number> graph = generateAndTestSizeOfBarabasiAlbertGraph(graphFactory, vertexFactory,
				edgeFactory, init_vertices, edges_to_add_per_timestep, random_seed, num_tests);

		for (Integer v : graph.getVertices()) {
			assertTrue(graph.inDegree(v) < graph.getEdgeCount());
		}
>>>>>>> 14a63866
	}
}<|MERGE_RESOLUTION|>--- conflicted
+++ resolved
@@ -1,11 +1,3 @@
-<<<<<<< HEAD
-package edu.uci.ics.jung.algorithms.generators.random;
-
-import com.google.common.base.Supplier;
-import com.google.common.graph.Network;
-import com.google.common.graph.NetworkBuilder;
-
-=======
 /*
  * Copyright (c) 2016, the JUNG Project and the Regents of the University 
  * of California.  All rights reserved.
@@ -15,35 +7,18 @@
  */
 package edu.uci.ics.jung.algorithms.generators.random;
 
-import java.util.HashSet;
+import com.google.common.base.Supplier;
+import com.google.common.graph.Network;
+import com.google.common.graph.NetworkBuilder;
 
-import com.google.common.base.Supplier;
+import junit.framework.TestCase;
 
-import edu.uci.ics.jung.graph.DirectedSparseGraph;
-import edu.uci.ics.jung.graph.DirectedSparseMultigraph;
-import edu.uci.ics.jung.graph.Graph;
-import edu.uci.ics.jung.graph.SparseGraph;
-import edu.uci.ics.jung.graph.SparseMultigraph;
-import edu.uci.ics.jung.graph.UndirectedSparseGraph;
-import edu.uci.ics.jung.graph.UndirectedSparseMultigraph;
-import edu.uci.ics.jung.graph.util.EdgeType;
-import edu.uci.ics.jung.graph.util.Pair;
->>>>>>> 14a63866
-import junit.framework.Test;
-import junit.framework.TestCase;
-import junit.framework.TestSuite;
-
-<<<<<<< HEAD
-
-=======
 /**
  * @author W. Giordano
  * @author Scott White
  * @author James Marchant
  */
->>>>>>> 14a63866
 public class TestBarabasiAlbert extends TestCase {
-	protected Supplier<Graph<Integer, Number>> graphFactory;
 	protected Supplier<Integer> vertexFactory;
 	protected Supplier<Number> edgeFactory;
 
@@ -53,17 +28,8 @@
 	protected int num_timesteps = 10;
 	protected int num_tests = 10;
 
-	public static Test suite() {
-		return new TestSuite(TestBarabasiAlbert.class);
-	}
-
 	@Override
 	protected void setUp() {
-		graphFactory = new Supplier<Graph<Integer, Number>>() {
-			public Graph<Integer, Number> get() {
-				return new SparseMultigraph<Integer, Number>();
-			}
-		};
 		vertexFactory = new Supplier<Integer>() {
 			int count;
 
@@ -80,38 +46,11 @@
 		};
 	}
 
-	private Graph<Integer, Number> generateAndTestSizeOfBarabasiAlbertGraph(
-			Supplier<Graph<Integer, Number>> graphFactory, Supplier<Integer> vertexFactory,
-			Supplier<Number> edgeFactory, int init_vertices, int edges_to_add_per_timestep, int random_seed,
-			int num_tests) {
-		BarabasiAlbertGenerator<Integer, Number> generator = new BarabasiAlbertGenerator<Integer, Number>(graphFactory,
-				vertexFactory, edgeFactory, init_vertices, edges_to_add_per_timestep, random_seed,
-				new HashSet<Integer>());
-
-		Graph<Integer, Number> graph = null;
-		// test the graph size over {@code num_tests} intervals of {@code
-		// num_timesteps} timesteps
-		for (int i = 1; i <= num_tests; i++) {
-			generator.evolveGraph(num_timesteps);
-			graph = generator.get();
-			assertEquals(graph.getVertexCount(), (i * num_timesteps) + init_vertices);
-			assertEquals(graph.getEdgeCount(), edges_to_add_per_timestep * (i * num_timesteps));
-		}
-
-		return graph;
-	}
-
-	public void testMultigraphCreation() {
-		generateAndTestSizeOfBarabasiAlbertGraph(graphFactory, vertexFactory, edgeFactory, init_vertices,
-				edges_to_add_per_timestep, random_seed, num_tests);
-	}
-
-<<<<<<< HEAD
 	// TODO(jrtom): add tests for
 	// * parallel edges
 	// * undirected edges
 	// * ...
-	public void test() 
+	public void testDirected() 
     {
         int init_vertices = 1;
         int edges_to_add_per_timestep = 1;
@@ -133,173 +72,70 @@
 				}};
 
 	    BarabasiAlbertGenerator<Integer,Number> generator = 
-            new BarabasiAlbertGenerator<Integer,Number>(NetworkBuilder.directed(), vertexFactory, edgeFactory,
-            		init_vertices,edges_to_add_per_timestep,random_seed);
+            new BarabasiAlbertGenerator<>(NetworkBuilder.directed(), vertexFactory, edgeFactory,
+            		init_vertices, edges_to_add_per_timestep, random_seed);
 	    for (int i = 1; i <= num_tests; i++) {
-	        
 	        generator.evolveGraph(num_timesteps);
 	        Network<Integer, Number> graph = generator.get();
 	        assertEquals(graph.nodes().size(), (i*num_timesteps) + init_vertices);
 	        assertEquals(graph.edges().size(), edges_to_add_per_timestep * (i*num_timesteps));
+	        
+			for (Integer v : graph.nodes()) {
+		        // Every node should have an out-degree AT LEAST equal to the number of
+		        // edges added per timestep (dependent on if it is directed or undirected).
+				assertTrue(graph.outDegree(v) >= edges_to_add_per_timestep);
+				
+				// Check that not every edge goes to one node; the in-degree of any node
+				// should be strictly less than the number of edges.
+				assertTrue(graph.inDegree(v) < graph.edges().size());
+			}
 	    }
-=======
-	public void testDirectedMultigraphCreation() {
-		graphFactory = new Supplier<Graph<Integer, Number>>() {
-			public Graph<Integer, Number> get() {
-				return new DirectedSparseMultigraph<Integer, Number>();
-			}
-		};
+    }
 
-		generateAndTestSizeOfBarabasiAlbertGraph(graphFactory, vertexFactory, edgeFactory, init_vertices,
-				edges_to_add_per_timestep, random_seed, num_tests);
-	}
-
-	public void testUndirectedMultigraphCreation() {
-		graphFactory = new Supplier<Graph<Integer, Number>>() {
-			public Graph<Integer, Number> get() {
-				return new UndirectedSparseMultigraph<Integer, Number>();
-			}
-		};
-
-		generateAndTestSizeOfBarabasiAlbertGraph(graphFactory, vertexFactory, edgeFactory, init_vertices,
-				edges_to_add_per_timestep, random_seed, num_tests);
-	}
-
-	public void testGraphCreation() {
-		graphFactory = new Supplier<Graph<Integer, Number>>() {
-			public Graph<Integer, Number> get() {
-				return new SparseGraph<Integer, Number>();
-			}
-		};
-
-		generateAndTestSizeOfBarabasiAlbertGraph(graphFactory, vertexFactory, edgeFactory, init_vertices,
-				edges_to_add_per_timestep, random_seed, num_tests);
-	}
-
-	public void testDirectedGraphCreation() {
-		graphFactory = new Supplier<Graph<Integer, Number>>() {
-			public Graph<Integer, Number> get() {
-				return new DirectedSparseGraph<Integer, Number>();
-			}
-		};
-
-		generateAndTestSizeOfBarabasiAlbertGraph(graphFactory, vertexFactory, edgeFactory, init_vertices,
-				edges_to_add_per_timestep, random_seed, num_tests);
-	}
-
-	public void testUndirectedGraphCreation() {
-		graphFactory = new Supplier<Graph<Integer, Number>>() {
-			public Graph<Integer, Number> get() {
-				return new UndirectedSparseGraph<Integer, Number>();
-			}
-		};
-
-		generateAndTestSizeOfBarabasiAlbertGraph(graphFactory, vertexFactory, edgeFactory, init_vertices,
-				edges_to_add_per_timestep, random_seed, num_tests);
-	}
-
-	/**
-	 * Due to the way the Barabasi-Albert algorithm works there should be no
-	 * opportunities for the generation of self-loops within the graph.
-	 */
-	public void testNoSelfLoops() {
-		graphFactory = new Supplier<Graph<Integer, Number>>() {
-			public Graph<Integer, Number> get() {
-				return new UndirectedSparseGraph<Integer, Number>() {
-					private static final long serialVersionUID = 1L;
-
-					/**
-					 * This anonymous class works as an UndirectedSparseGraph
-					 * but will not accept edges that connect a vertex to
-					 * itself.
-					 */
-					@Override
-					public boolean addEdge(Number edge, Pair<? extends Integer> endpoints, EdgeType edgeType) {
-						if (endpoints == null)
-							throw new IllegalArgumentException("endpoints may not be null");
-
-						Integer v1 = endpoints.getFirst();
-						Integer v2 = endpoints.getSecond();
-
-						if (v1.equals(v2))
-							throw new IllegalArgumentException("No self-loops");
-						else
-							return super.addEdge(edge, endpoints, edgeType);
-					}
-				};
-			}
-		};
-
-		generateAndTestSizeOfBarabasiAlbertGraph(graphFactory, vertexFactory, edgeFactory, init_vertices,
-				edges_to_add_per_timestep, random_seed, num_tests);
-	}
-
+	@SuppressWarnings("unused")
 	public void testPreconditions() {
-		// test init_vertices = 0
 		try {
-			generateAndTestSizeOfBarabasiAlbertGraph(graphFactory, vertexFactory, edgeFactory, 0,
-					edges_to_add_per_timestep, random_seed, num_tests);
-			fail();
+			BarabasiAlbertGenerator<Integer,Number> generator = 
+	            new BarabasiAlbertGenerator<>(NetworkBuilder.directed(),
+	            	vertexFactory,
+	            	edgeFactory,
+	            	0, // init_vertices
+	            	edges_to_add_per_timestep,
+	            	random_seed);
+			fail("failed to reject init_vertices of <= 0");
 		} catch (IllegalArgumentException e) {
-		}
-
-		// test negative init_vertices
-		try {
-			generateAndTestSizeOfBarabasiAlbertGraph(graphFactory, vertexFactory, edgeFactory, -1,
-					edges_to_add_per_timestep, random_seed, num_tests);
-			fail();
-		} catch (IllegalArgumentException e) {
+			// TODO: assert that the exception message contains "seed"
 		}
 
 		// test edges_to_add_per_timestep = 0
 		try {
-			generateAndTestSizeOfBarabasiAlbertGraph(graphFactory, vertexFactory, edgeFactory, init_vertices, 0,
-					random_seed, num_tests);
-			fail();
+			BarabasiAlbertGenerator<Integer,Number> generator = 
+	            new BarabasiAlbertGenerator<>(NetworkBuilder.directed(),
+	            	vertexFactory,
+	            	edgeFactory,
+	            	init_vertices,
+	            	0, // edges_to_add_per_timestep
+	            	random_seed);
+			fail("failed to reject edges_to_add_per_timestamp of <= 0");
 		} catch (IllegalArgumentException e) {
-		}
-
-		// test negative edges_to_add_per_timestep
-		try {
-			generateAndTestSizeOfBarabasiAlbertGraph(graphFactory, vertexFactory, edgeFactory, init_vertices, -1,
-					random_seed, num_tests);
-			fail();
-		} catch (IllegalArgumentException e) {
+			// TODO: assert that the exception message is approx:
+			// "Number of edges to attach at each time step must be positive"
 		}
 
 		// test edges_to_add_per_timestep > init_vertices
 		try {
-			generateAndTestSizeOfBarabasiAlbertGraph(graphFactory, vertexFactory, edgeFactory, 2, 3, random_seed,
-					num_tests);
-			fail();
+			int nodesToAdd = 5;
+		    BarabasiAlbertGenerator<Integer,Number> generator = 
+	            new BarabasiAlbertGenerator<>(NetworkBuilder.directed(),
+	            	vertexFactory,
+	            	edgeFactory,
+	            	nodesToAdd,  // init_vertices
+	            	nodesToAdd + 1, // edges_to_add_per_timestep
+	            	random_seed);
+			fail("failed to reject edges_to_add_per_timestamp of > init_vertices");
 		} catch (IllegalArgumentException e) {
+			// TODO: assert that the exception message is appropriate (see above)
 		}
 	}
 
-	/**
-	 * Every node should have an out-degree AT LEAST equal to the number of
-	 * edges added per timestep (dependent on if it is directed or undirected).
-	 */
-	public void testEveryNodeHasCorrectMinimumNumberOfEdges() {
-		Graph<Integer, Number> graph = generateAndTestSizeOfBarabasiAlbertGraph(graphFactory, vertexFactory,
-				edgeFactory, init_vertices, edges_to_add_per_timestep, random_seed, num_tests);
-
-		for (Integer v : graph.getVertices()) {
-			assertTrue(graph.outDegree(v) >= edges_to_add_per_timestep);
-		}
-	}
-
-	/**
-	 * Check that not every edge goes to one node; the in-degree of any node
-	 * should be strictly less than the number of edges.
-	 */
-	public void testNotEveryEdgeToOneNode() {
-		Graph<Integer, Number> graph = generateAndTestSizeOfBarabasiAlbertGraph(graphFactory, vertexFactory,
-				edgeFactory, init_vertices, edges_to_add_per_timestep, random_seed, num_tests);
-
-		for (Integer v : graph.getVertices()) {
-			assertTrue(graph.inDegree(v) < graph.getEdgeCount());
-		}
->>>>>>> 14a63866
-	}
 }